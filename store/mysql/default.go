/**
 * Tencent is pleased to support the open source community by making Polaris available.
 *
 * Copyright (C) 2019 THL A29 Limited, a Tencent company. All rights reserved.
 *
 * Licensed under the BSD 3-Clause License (the "License");
 * you may not use this file except in compliance with the License.
 * You may obtain a copy of the License at
 *
 * https://opensource.org/licenses/BSD-3-Clause
 *
 * Unless required by applicable law or agreed to in writing, software distributed
 * under the License is distributed on an "AS IS" BASIS, WITHOUT WARRANTIES OR
 * CONDITIONS OF ANY KIND, either express or implied. See the License for the
 * specific language governing permissions and limitations under the License.
 */

package sqldb

import (
	"errors"
	"fmt"

	_ "github.com/go-sql-driver/mysql"

	"github.com/polarismesh/polaris/plugin"
	"github.com/polarismesh/polaris/store"
)

const (
	// SystemNamespace system namespace
	SystemNamespace = "Polaris"
	// STORENAME database storage name
	STORENAME = "defaultStore"
	// DefaultConnMaxLifetime default maximum connection lifetime
	DefaultConnMaxLifetime = 60 * 30 // 默认是30分钟
	// emptyEnableTime 规则禁用时启用时间的默认值
	emptyEnableTime = "STR_TO_DATE('1980-01-01 00:00:01', '%Y-%m-%d %H:%i:%s')"
)

// init 自动引入包初始化函数
func init() {
	s := &stableStore{}
	_ = store.RegisterStore(s)
}

// stableStore 实现了Store接口
type stableStore struct {
	*namespaceStore
	*serviceStore
	*instanceStore
	*routingConfigStore
	*l5Store
	*rateLimitStore
	*circuitBreakerStore
	*toolStore
	*userStore
	*groupStore
	*strategyStore
	*faultDetectRuleStore

	// 配置中心stores
	*configFileGroupStore
	*configFileStore
	*configFileReleaseStore
	*configFileReleaseHistoryStore
	*configFileTemplateStore

	// client info stores
	*clientStore

	// v2 存储
	*routingConfigStoreV2

	// maintain store
	*adminStore

	// 主数据库，可以进行读写
	master *BaseDB
	// 对主数据库的事务操作，可读写
	masterTx *BaseDB
	// 备数据库，提供只读
	slave *BaseDB
	start bool
}

// Name 实现Name函数
func (s *stableStore) Name() string {
	return STORENAME
}

// Initialize 初始化函数
func (s *stableStore) Initialize(conf *store.Config) error {
	if s.start {
		return nil
	}

	masterConfig, slaveConfig, err := parseDatabaseConf(conf.Option)
	if err != nil {
		return err
	}
	master, err := NewBaseDB(masterConfig, plugin.GetParsePassword())
	if err != nil {
		return err
	}
	s.master = master

	masterTx, err := NewBaseDB(masterConfig, plugin.GetParsePassword())
	if err != nil {
		return err
	}
	s.masterTx = masterTx

	if slaveConfig != nil {
		log.Infof("[Store][database] use slave database config: %+v", slaveConfig)
		slave, err := NewBaseDB(slaveConfig, plugin.GetParsePassword())
		if err != nil {
			return err
		}
		s.slave = slave
	}
	// 如果slave为空，意味着slaveConfig为空，用master数据库替代
	if s.slave == nil {
		s.slave = s.master
	}

	log.Infof("[Store][database] connect the database successfully")

	s.start = true
	s.newStore()
	return nil
}

// parseDatabaseConf return slave, master, error
func parseDatabaseConf(opt map[string]interface{}) (*dbConfig, *dbConfig, error) {
	// 必填
	masterEnter, ok := opt["master"]
	if !ok || masterEnter == nil {
		return nil, nil, errors.New("database master db config is missing")
	}
	masterConfig, err := parseStoreConfig(masterEnter)
	if err != nil {
		return nil, nil, err
	}

	// 只读数据库可选
	slaveEntry, ok := opt["slave"]
	if !ok || slaveEntry == nil {
		return masterConfig, nil, nil
	}
	slaveConfig, err := parseStoreConfig(slaveEntry)
	if err != nil {
		return nil, nil, err
	}

	return masterConfig, slaveConfig, nil
}

// parseStoreConfig 解析store的配置
func parseStoreConfig(opts interface{}) (*dbConfig, error) {
	obj, _ := opts.(map[interface{}]interface{})

	needCheckFields := map[string]string{"dbType": "", "dbUser": "", "dbPwd": "", "dbAddr": "", "dbName": ""}

	for key := range needCheckFields {
		val, ok := obj[key]
		if !ok {
			return nil, fmt.Errorf("config Plugin %s:%s type must be string", STORENAME, key)
		}
		if val != nil {
			needCheckFields[key] = fmt.Sprintf("%v", val)
		} else {
<<<<<<< HEAD
			log.Warnf("[Store][database] config field is empty. field: %s", key)
=======
			log.Warnf("[Store][database] config field is empty: %s", key)
>>>>>>> 97e30665
		}
	}

	c := &dbConfig{
		dbType: needCheckFields["dbType"],
		dbUser: needCheckFields["dbUser"],
		dbPwd:  needCheckFields["dbPwd"],
		dbAddr: needCheckFields["dbAddr"],
		dbName: needCheckFields["dbName"],
	}
	if maxOpenConns, _ := obj["maxOpenConns"].(int); maxOpenConns > 0 {
		c.maxOpenConns = maxOpenConns
	}
	if maxIdleConns, _ := obj["maxIdleConns"].(int); maxIdleConns > 0 {
		c.maxIdleConns = maxIdleConns
	}
	c.connMaxLifetime = DefaultConnMaxLifetime
	if connMaxLifetime, _ := obj["connMaxLifetime"].(int); connMaxLifetime > 0 {
		c.connMaxLifetime = connMaxLifetime
	}

	if isolationLevel, _ := obj["txIsolationLevel"].(int); isolationLevel > 0 {
		c.txIsolationLevel = isolationLevel
	}
	return c, nil
}

// Destroy 退出函数
func (s *stableStore) Destroy() error {
	s.start = false
	if s.master != nil {
		_ = s.master.Close()
	}
	if s.masterTx != nil {
		_ = s.masterTx.Close()
	}
	if s.slave != nil {
		_ = s.slave.Close()
	}

	if s.adminStore != nil {
		s.adminStore.StopLeaderElections()
	}

	s.master = nil
	s.masterTx = nil
	s.slave = nil

	return nil
}

// CreateTransaction 创建一个事务
func (s *stableStore) CreateTransaction() (store.Transaction, error) {
	// 每次创建事务前，还是需要ping一下
	_ = s.masterTx.Ping()

	nt := &transaction{}
	tx, err := s.masterTx.Begin()
	if err != nil {
		log.Errorf("[Store][database] database begin err: %s", err.Error())
		return nil, err
	}

	nt.tx = tx
	return nt, nil
}

func (s *stableStore) StartTx() (store.Tx, error) {
	tx, err := s.masterTx.Begin()
	if err != nil {
		return nil, err
	}
	return NewSqlDBTx(tx), nil
}

func (s *stableStore) StartReadTx() (store.Tx, error) {
	tx, err := s.slave.Begin()
	if err != nil {
		return nil, err
	}
	return NewSqlDBTx(tx), nil
}

// newStore 初始化子类
func (s *stableStore) newStore() {
	s.namespaceStore = &namespaceStore{master: s.master, slave: s.slave}

	s.serviceStore = &serviceStore{master: s.master, slave: s.slave}

	s.instanceStore = &instanceStore{master: s.master, slave: s.slave}

	s.routingConfigStore = &routingConfigStore{master: s.master, slave: s.slave}

	s.l5Store = &l5Store{master: s.master, slave: s.slave}

	s.rateLimitStore = &rateLimitStore{master: s.master, slave: s.slave}

	s.circuitBreakerStore = &circuitBreakerStore{master: s.master, slave: s.slave}

	s.toolStore = &toolStore{db: s.master}

	s.userStore = &userStore{master: s.master, slave: s.slave}

	s.groupStore = &groupStore{master: s.master, slave: s.slave}

	s.strategyStore = &strategyStore{master: s.master, slave: s.slave}

	s.faultDetectRuleStore = &faultDetectRuleStore{master: s.master, slave: s.slave}

	s.configFileGroupStore = &configFileGroupStore{master: s.master, slave: s.slave}

	s.configFileStore = &configFileStore{master: s.master, slave: s.slave}

	s.configFileReleaseStore = &configFileReleaseStore{master: s.master, slave: s.slave}

	s.configFileReleaseHistoryStore = &configFileReleaseHistoryStore{master: s.master, slave: s.slave}

	s.configFileTemplateStore = &configFileTemplateStore{master: s.master, slave: s.slave}

	s.clientStore = &clientStore{master: s.master, slave: s.slave}

	s.routingConfigStoreV2 = &routingConfigStoreV2{master: s.master, slave: s.slave}

	s.adminStore = newAdminStore(s.master)
}

func buildEtimeStr(enable bool) string {
	etimeStr := "sysdate()"
	if !enable {
		etimeStr = emptyEnableTime
	}
	return etimeStr
}<|MERGE_RESOLUTION|>--- conflicted
+++ resolved
@@ -170,11 +170,7 @@
 		if val != nil {
 			needCheckFields[key] = fmt.Sprintf("%v", val)
 		} else {
-<<<<<<< HEAD
-			log.Warnf("[Store][database] config field is empty. field: %s", key)
-=======
 			log.Warnf("[Store][database] config field is empty: %s", key)
->>>>>>> 97e30665
 		}
 	}
 
