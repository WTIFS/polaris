--- conflicted
+++ resolved
@@ -665,11 +665,7 @@
 	return true
 }
 
-<<<<<<< HEAD
-// GetStrategyDetailsForCache Get an incremental data for authentication strategies
-=======
 // GetStrategyDetailsForCache get strategy details for cache
->>>>>>> 87860876
 func (ss *strategyStore) GetStrategyDetailsForCache(mtime time.Time,
 	firstUpdate bool) ([]*model.StrategyDetail, error) {
 
@@ -694,13 +690,8 @@
 	return strategies, nil
 }
 
-<<<<<<< HEAD
-// cleanInvalidStrategy Clean up authentication strategy by name
-func (s *strategyStore) cleanInvalidStrategy(tx *bolt.Tx, name, owner string) error {
-=======
-// cleanInvalidStrategy 按名称清理鉴权策略
+// cleanInvalidStrategy clean up authentication strategy by name
 func (ss *strategyStore) cleanInvalidStrategy(tx *bolt.Tx, name, owner string) error {
->>>>>>> 87860876
 
 	fields := []string{StrategyFieldName, StrategyFieldOwner, StrategyFieldValid}
 	values := make(map[string]interface{})
