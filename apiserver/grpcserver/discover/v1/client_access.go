/**
 * Tencent is pleased to support the open source community by making Polaris available.
 *
 * Copyright (C) 2019 THL A29 Limited, a Tencent company. All rights reserved.
 *
 * Licensed under the BSD 3-Clause License (the "License");
 * you may not use this file except in compliance with the License.
 * You may obtain a copy of the License at
 *
 * https://opensource.org/licenses/BSD-3-Clause
 *
 * Unless required by applicable law or agreed to in writing, software distributed
 * under the License is distributed on an "AS IS" BASIS, WITHOUT WARRANTIES OR
 * CONDITIONS OF ANY KIND, either express or implied. See the License for the
 * specific language governing permissions and limitations under the License.
 */

package v1

import (
	"context"
	"fmt"
	"io"
	"strings"

	apimodel "github.com/polarismesh/specification/source/go/api/v1/model"
	apiservice "github.com/polarismesh/specification/source/go/api/v1/service_manage"
	"go.uber.org/zap"
	"google.golang.org/grpc"
	"google.golang.org/grpc/metadata"
	"google.golang.org/grpc/peer"

	api "github.com/polarismesh/polaris/common/api/v1"
	commonlog "github.com/polarismesh/polaris/common/log"
	"github.com/polarismesh/polaris/common/metrics"
	commontime "github.com/polarismesh/polaris/common/time"
	"github.com/polarismesh/polaris/common/utils"
	"github.com/polarismesh/polaris/plugin"
)

var (
	accesslog = commonlog.GetScopeOrDefaultByName(commonlog.APIServerLoggerName)
)

// ReportClient 客户端上报
func (g *DiscoverServer) ReportClient(ctx context.Context, in *apiservice.Client) (*apiservice.Response, error) {
	return g.namingServer.ReportClient(utils.ConvertGRPCContext(ctx), in), nil
}

// RegisterInstance 注册服务实例
func (g *DiscoverServer) RegisterInstance(ctx context.Context, in *apiservice.Instance) (*apiservice.Response, error) {
	// 需要记录操作来源，提高效率，只针对特殊接口添加operator
	rCtx := utils.ConvertGRPCContext(ctx)
	rCtx = context.WithValue(rCtx, utils.StringContext("operator"), ParseGrpcOperator(ctx))

	// 客户端请求中带了 token 的，优先已请求中的为准
	if in.GetServiceToken().GetValue() != "" {
		rCtx = context.WithValue(rCtx, utils.ContextAuthTokenKey, in.GetServiceToken().GetValue())
	}

	grpcHeader := rCtx.Value(utils.ContextGrpcHeader).(metadata.MD)

	if _, ok := grpcHeader["async-regis"]; ok {
		rCtx = context.WithValue(rCtx, utils.ContextOpenAsyncRegis, true)
	}

	out := g.namingServer.RegisterInstance(rCtx, in)
	return out, nil
}

// DeregisterInstance 反注册服务实例
func (g *DiscoverServer) DeregisterInstance(
	ctx context.Context, in *apiservice.Instance) (*apiservice.Response, error) {
	// 需要记录操作来源，提高效率，只针对特殊接口添加operator
	rCtx := utils.ConvertGRPCContext(ctx)
	rCtx = context.WithValue(rCtx, utils.StringContext("operator"), ParseGrpcOperator(ctx))

	// 客户端请求中带了 token 的，优先已请求中的为准
	if in.GetServiceToken().GetValue() != "" {
		rCtx = context.WithValue(rCtx, utils.ContextAuthTokenKey, in.GetServiceToken().GetValue())
	}

	out := g.namingServer.DeregisterInstance(rCtx, in)
	return out, nil
}

// Discover 统一发现接口
func (g *DiscoverServer) Discover(server apiservice.PolarisGRPC_DiscoverServer) error {
	ctx := utils.ConvertGRPCContext(server.Context())
	clientIP, _ := ctx.Value(utils.StringContext("client-ip")).(string)
	clientAddress, _ := ctx.Value(utils.StringContext("client-address")).(string)
	requestID, _ := ctx.Value(utils.StringContext("request-id")).(string)
	userAgent, _ := ctx.Value(utils.StringContext("user-agent")).(string)
	method, _ := grpc.MethodFromServerStream(server)

	for {
		in, err := server.Recv()
		if err != nil {
			if io.EOF == err {
				return nil
			}
			return err
		}

		msg := fmt.Sprintf("receive grpc discover request: %s", in.Service.String())
		accesslog.Info(msg,
			zap.String("type", apiservice.DiscoverRequest_DiscoverRequestType_name[int32(in.Type)]),
			zap.String("client-address", clientAddress),
			zap.String("user-agent", userAgent),
			utils.ZapRequestID(requestID),
		)

		// 是否允许访问
		if ok := g.allowAccess(method); !ok {
			resp := api.NewDiscoverResponse(apimodel.Code_ClientAPINotOpen)
			if sendErr := server.Send(resp); sendErr != nil {
				return sendErr
			}
			continue
		}

		// stream模式，需要对每个包进行检测
		if code := g.enterRateLimit(clientIP, method); code != uint32(apimodel.Code_ExecuteSuccess) {
			resp := api.NewDiscoverResponse(apimodel.Code(code))
			if err = server.Send(resp); err != nil {
				return err
			}
			continue
		}

		var out *apiservice.DiscoverResponse
		var action string
		startTime := commontime.CurrentMillisecond()
		defer func() {
			plugin.GetStatis().ReportDiscoverCall(metrics.ClientDiscoverMetric{
				Action:    action,
				ClientIP:  utils.ParseClientAddress(ctx),
				Namespace: in.GetService().GetNamespace().GetValue(),
				Resource:  in.GetType().String() + ":" + in.GetService().GetName().GetValue(),
				Timestamp: startTime,
				CostTime:  commontime.CurrentMillisecond() - startTime,
				Revision:  out.GetService().GetRevision().GetValue(),
				Success:   out.GetCode().GetValue() > uint32(apimodel.Code_DataNoChange),
			})
		}()

<<<<<<< HEAD
		if in.GetService().GetToken().GetValue() != "" {
			ctx = context.WithValue(ctx, utils.ContextAuthTokenKey, in.GetService().GetToken().GetValue())
		}

		var out *apiservice.DiscoverResponse
=======
>>>>>>> 4c73280d
		switch in.Type {
		case apiservice.DiscoverRequest_INSTANCE:
			action = metrics.ActionDiscoverInstance
			out = g.namingServer.ServiceInstancesCache(ctx, &apiservice.DiscoverFilter{}, in.Service)
		case apiservice.DiscoverRequest_ROUTING:
			action = metrics.ActionDiscoverRouterRule
			out = g.namingServer.GetRoutingConfigWithCache(ctx, in.Service)
		case apiservice.DiscoverRequest_RATE_LIMIT:
			action = metrics.ActionDiscoverRateLimit
			out = g.namingServer.GetRateLimitWithCache(ctx, in.Service)
		case apiservice.DiscoverRequest_CIRCUIT_BREAKER:
			action = metrics.ActionDiscoverCircuitBreaker
			out = g.namingServer.GetCircuitBreakerWithCache(ctx, in.Service)
		case apiservice.DiscoverRequest_SERVICES:
			action = metrics.ActionDiscoverServices
			out = g.namingServer.GetServiceWithCache(ctx, in.Service)
		case apiservice.DiscoverRequest_FAULT_DETECTOR:
			action = metrics.ActionDiscoverFaultDetect
			out = g.namingServer.GetFaultDetectWithCache(ctx, in.Service)
		default:
			out = api.NewDiscoverRoutingResponse(apimodel.Code_InvalidDiscoverResource, in.Service)
		}

		err = server.Send(out)
		if err != nil {
			return err
		}
	}
}

func (g *DiscoverServer) ReportServiceContract(ctx context.Context, in *apiservice.ServiceContract) (*apiservice.Response, error) {
	// 需要记录操作来源，提高效率，只针对特殊接口添加operator
	rCtx := utils.ConvertGRPCContext(ctx)
	rCtx = context.WithValue(rCtx, utils.StringContext("operator"), ParseGrpcOperator(ctx))

	out := g.namingServer.ReportServiceContract(rCtx, in)
	return out, nil
}

// 查询服务契约
func (g *DiscoverServer) GetServiceContract(ctx context.Context, req *apiservice.ServiceContract) (*apiservice.Response, error) {
	// 需要记录操作来源，提高效率，只针对特殊接口添加operator
	rCtx := utils.ConvertGRPCContext(ctx)
	rCtx = context.WithValue(rCtx, utils.StringContext("operator"), ParseGrpcOperator(ctx))

	out := g.namingServer.GetServiceContractWithCache(rCtx, req)
	return out, nil
}

// ParseGrpcOperator 构造请求源
func ParseGrpcOperator(ctx context.Context) string {
	// 获取请求源
	operator := "GRPC"
	if pr, ok := peer.FromContext(ctx); ok && pr.Addr != nil {
		addrSlice := strings.Split(pr.Addr.String(), ":")
		if len(addrSlice) == 2 {
			operator += ":" + addrSlice[0]
		}
	}
	return operator
}<|MERGE_RESOLUTION|>--- conflicted
+++ resolved
@@ -144,14 +144,10 @@
 			})
 		}()
 
-<<<<<<< HEAD
 		if in.GetService().GetToken().GetValue() != "" {
 			ctx = context.WithValue(ctx, utils.ContextAuthTokenKey, in.GetService().GetToken().GetValue())
 		}
 
-		var out *apiservice.DiscoverResponse
-=======
->>>>>>> 4c73280d
 		switch in.Type {
 		case apiservice.DiscoverRequest_INSTANCE:
 			action = metrics.ActionDiscoverInstance
