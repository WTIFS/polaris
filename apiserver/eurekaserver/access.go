/**
 * Tencent is pleased to support the open source community by making Polaris available.
 *
 * Copyright (C) 2019 THL A29 Limited, a Tencent company. All rights reserved.
 *
 * Licensed under the BSD 3-Clause License (the "License");
 * you may not use this file except in compliance with the License.
 * You may obtain a copy of the License at
 *
 * https://opensource.org/licenses/BSD-3-Clause
 *
 * Unless required by applicable law or agreed to in writing, software distributed
 * under the License is distributed on an "AS IS" BASIS, WITHOUT WARRANTIES OR
 * CONDITIONS OF ANY KIND, either express or implied. See the License for the
 * specific language governing permissions and limitations under the License.
 */

package eurekaserver

import (
	"context"
	"encoding/xml"
	"fmt"
	"net/http"
	"strings"

	"github.com/emicklei/go-restful"
	api "github.com/polarismesh/polaris-server/common/api/v1"
)

const (
	ParamAppId  string = "appId"
	ParamInstId string = "instId"
	ParamValue  string = "value"
)

/**
 * @brief 注册管理端接口
 */
func (h *EurekaServer) GetEurekaAccessServer() *restful.WebService {
	ws := new(restful.WebService)

	ws.Path("/eureka").Consumes(restful.MIME_JSON, restful.MIME_OCTET, restful.MIME_XML).Produces(restful.MIME_JSON,
		restful.MIME_XML)
	h.addDiscoverAccess(ws)
	return ws
}

/**
 * @brief 增加服务发现接口
 */
func (h *EurekaServer) addDiscoverAccess(ws *restful.WebService) {
	// 应用实例注册
	ws.Route(ws.POST(fmt.Sprintf("/apps/{%s}", ParamAppId)).To(h.RegisterApplication)).
		Param(ws.PathParameter(ParamAppId, "applicationId").DataType("string"))
	// 获取全量服务
	ws.Route(ws.GET("/apps").To(h.GetAllApplications))
	// 获取全量的服务的增量信息
	ws.Route(ws.GET("/apps/delta").To(h.GetDeltaApplications))
	// 获取单个服务的详情
	ws.Route(ws.GET(fmt.Sprintf("/apps/{%s}", ParamAppId)).To(h.GetApplication)).
		Param(ws.PathParameter(ParamAppId, "applicationId").DataType("string"))
	// 获取单个实例的详情
	ws.Route(ws.GET(fmt.Sprintf("/apps/{%s}/{%s}", ParamAppId, ParamInstId)).To(h.GetInstance)).
		Param(ws.PathParameter(ParamAppId, "applicationId").DataType("string")).
		Param(ws.PathParameter(ParamInstId, "instanceId").DataType("string"))
	// 心跳上报
	ws.Route(ws.PUT(fmt.Sprintf("/apps/{%s}/{%s}", ParamAppId, ParamInstId)).To(h.RenewInstance)).
		Param(ws.PathParameter(ParamAppId, "applicationId").DataType("string")).
		Param(ws.PathParameter(ParamInstId, "instanceId").DataType("string"))
		//Param(ws.QueryParameter(ParamStatus, "status").DataType("string"))
	// 实例反注册
	ws.Route(ws.DELETE(fmt.Sprintf("/apps/{%s}/{%s}", ParamAppId, ParamInstId)).To(h.CancelInstance)).
		Param(ws.PathParameter(ParamAppId, "applicationId").DataType("string")).
		Param(ws.PathParameter(ParamInstId, "instanceId").DataType("string"))
	//状态变更
	ws.Route(ws.PUT(fmt.Sprintf("/apps/{%s}/{%s}/status", ParamAppId, ParamInstId)).To(h.UpdateStatus)).
		Param(ws.PathParameter(ParamAppId, "applicationId").DataType("string")).
		Param(ws.PathParameter(ParamInstId, "instanceId").DataType("string"))
	// 删除状态变更
	ws.Route(ws.DELETE(fmt.Sprintf("/apps/{%s}/{%s}/status", ParamAppId, ParamInstId)).To(h.DeleteStatus)).
		Param(ws.PathParameter(ParamAppId, "applicationId").DataType("string")).
		Param(ws.PathParameter(ParamInstId, "instanceId").DataType("string"))
}

//全量拉取服务实例信息
func (h *EurekaServer) GetAllApplications(req *restful.Request, rsp *restful.Response) {
	appsRespCache := h.worker.GetCachedAppsWithLoad()
	remoteAddr := req.Request.RemoteAddr
	acceptValue := getParamFromEurekaRequestHeader(req, restful.HEADER_Accept)
	if err := writeResponse(acceptValue, appsRespCache, req, rsp); nil != err {
		log.Errorf("[EurekaServer]fail to write applications, client: %s, err: %v", remoteAddr, err)
	}
}

func writePolarisStatusCode(req *restful.Request, statusCode uint32) {
	req.SetAttribute(statusCodeHeader, statusCode)
}

// GetApplication 拉取单个服务实例信息
func (h *EurekaServer) GetApplication(req *restful.Request, rsp *restful.Response) {
	appId := strings.ToUpper(req.PathParameter(ParamAppId))
	remoteAddr := req.Request.RemoteAddr
	appsRespCache := h.worker.GetCachedAppsWithLoad()
	apps := appsRespCache.AppsResp.Applications
	app := apps.GetApplication(appId)
	if app == nil {
		log.Errorf("[EurekaServer]service %s not found, client: %s", appId, remoteAddr)
		writePolarisStatusCode(req, api.NotFoundService)
		writeHeader(http.StatusNotFound, rsp)
		return
	}

	appResp := ApplicationResponse{Application: app}
	var output interface{}
	output = appResp.Application

	acceptValue := getParamFromEurekaRequestHeader(req, restful.HEADER_Accept)
	if len(acceptValue) > 0 && acceptValue == restful.MIME_JSON {
		output = appResp
	}
	if err := writeEurekaResponse(acceptValue, output, req, rsp); nil != err {
		log.Errorf("[EurekaServer]fail to write application, client: %s, err: %v", remoteAddr, err)
	}
}

// GetInstance 拉取应用下某个实例的信息
func (h *EurekaServer) GetInstance(req *restful.Request, rsp *restful.Response) {
	appId := strings.ToUpper(req.PathParameter(ParamAppId))
	insId := req.PathParameter(ParamInstId)
	remoteAddr := req.Request.RemoteAddr
	appsRespCache := h.worker.GetCachedAppsWithLoad()
	apps := appsRespCache.AppsResp.Applications
	app := apps.GetApplication(appId)
	if app == nil {
		log.Errorf("[EurekaServer]service %s not found, client: %s", appId, remoteAddr)
		writePolarisStatusCode(req, api.NotFoundService)
		writeHeader(http.StatusNotFound, rsp)
		return
	}
	ins := app.GetInstance(insId)
	if ins == nil {
		log.Errorf("[EurekaServer]instance %s not found, service: %s, client: %s", insId, appId, remoteAddr)
		writePolarisStatusCode(req, api.NotFoundInstance)
		writeHeader(http.StatusNotFound, rsp)
		return
	}

	insResp := InstanceResponse{InstanceInfo: ins}
	var output interface{}
	output = insResp.InstanceInfo
	acceptValue := getParamFromEurekaRequestHeader(req, restful.HEADER_Accept)
	if len(acceptValue) > 0 && acceptValue == restful.MIME_JSON {
		output = insResp
	}
	if err := writeEurekaResponse(acceptValue, output, req, rsp); nil != err {
		log.Errorf("[EurekaServer]fail to write instance, client: %s, err: %v", remoteAddr, err)
	}
}

func writeEurekaResponse(acceptValue string, output interface{}, req *restful.Request, rsp *restful.Response) error {
	writePolarisStatusCode(req, api.ExecuteSuccess)
	var err error
	if len(acceptValue) > 0 && acceptValue == restful.MIME_JSON {
		err = rsp.WriteAsJson(output)
	} else {
		err = rsp.WriteAsXml(output)
	}

	return err
}

func writeResponse(
	acceptValue string, appsRespCache *ApplicationsRespCache, req *restful.Request, rsp *restful.Response) error {
	writePolarisStatusCode(req, api.ExecuteSuccess)
	var err error
	if len(acceptValue) > 0 && acceptValue == restful.MIME_JSON {
		if len(appsRespCache.JsonBytes) > 0 {
			//直接使用只读缓存返回
			rsp.Header().Set(restful.HEADER_ContentType, restful.MIME_JSON)
			rsp.WriteHeader(http.StatusOK)
			_, err = rsp.Write(appsRespCache.JsonBytes)
		} else {
			err = rsp.WriteAsJson(appsRespCache.AppsResp)
		}
	} else {
		if len(appsRespCache.XmlBytes) > 0 {
			rsp.Header().Set(restful.HEADER_ContentType, restful.MIME_XML)
			rsp.WriteHeader(http.StatusOK)
			_, err = rsp.Write([]byte(xml.Header))
			if err != nil {
				return err
			}
			_, err = rsp.Write(appsRespCache.XmlBytes)
			return err
		} else {
			err = rsp.WriteAsXml(appsRespCache.AppsResp.Applications)
		}
	}
	return err
}

//增量拉取服务实例信息
func (h *EurekaServer) GetDeltaApplications(req *restful.Request, rsp *restful.Response) {
	appsRespCache := h.worker.GetDeltaApps()
	if appsRespCache == nil {
		ctx := h.worker.StartWorker()
		if ctx != nil {
			<-ctx.Done()
		}
		appsRespCache = h.worker.GetDeltaApps()
	}
	remoteAddr := req.Request.RemoteAddr
	acceptValue := getParamFromEurekaRequestHeader(req, restful.HEADER_Accept)
	if err := writeResponse(acceptValue, appsRespCache, req, rsp); nil != err {
		log.Errorf("[EurekaServer]fail to write delta applications, client: %s, err: %v", remoteAddr, err)
	}
}

func writeHeader(httpStatus int, rsp *restful.Response) {
	rsp.AddHeader(restful.HEADER_ContentType, restful.MIME_XML)
	rsp.WriteHeader(httpStatus)
}

func checkRegisterRequest(registrationRequest *RegistrationRequest, req *restful.Request, rsp *restful.Response) bool {
	var err error
	remoteAddr := req.Request.RemoteAddr
	if nil == registrationRequest.Instance {
		log.Errorf("[EUREKA-SERVER] fail to parse register request, uri: %s, client: %s, err: %s",
			req.Request.RequestURI, remoteAddr, "instance content required")
		writePolarisStatusCode(req, api.EmptyRequest)
		writeHeader(http.StatusBadRequest, rsp)
		return false
	}
	if nil != registrationRequest.Instance.Port {
		if err = registrationRequest.Instance.Port.convertPortValue(); nil != err {
			log.Errorf("[EUREKA-SERVER] fail to parse instance register request, "+
				"invalid insecure port value, client: %s, err: %v", remoteAddr, err)
			writePolarisStatusCode(req, api.InvalidInstancePort)
			writeHeader(http.StatusBadRequest, rsp)
			return false
		}
		if err = registrationRequest.Instance.Port.convertEnableValue(); nil != err {
			log.Errorf("[EUREKA-SERVER] fail to parse instance register request, "+
				"invalid insecure enable value, client: %s, err: %v", remoteAddr, err)
			writePolarisStatusCode(req, api.InvalidInstancePort)
			writeHeader(http.StatusBadRequest, rsp)
			return false
		}
	}
	if nil != registrationRequest.Instance.SecurePort {
		if err = registrationRequest.Instance.SecurePort.convertPortValue(); nil != err {
			log.Errorf("[EUREKA-SERVER] fail to parse instance register request, " +
				"invalid secure port value, client: %s, err: %v", remoteAddr, err)
			writePolarisStatusCode(req, api.InvalidInstancePort)
			writeHeader(http.StatusBadRequest, rsp)
			return false
		}
		if err = registrationRequest.Instance.SecurePort.convertEnableValue(); nil != err {
			log.Errorf("[EUREKA-SERVER] fail to parse instance register request, " +
				"invalid secure enable value, client: %s, err: %v", remoteAddr, err)
			writePolarisStatusCode(req, api.InvalidInstancePort)
			writeHeader(http.StatusBadRequest, rsp)
			return false
		}
	}
	return true
}

//服务注册
func (h *EurekaServer) RegisterApplication(req *restful.Request, rsp *restful.Response) {
	remoteAddr := req.Request.RemoteAddr
	appId := strings.ToUpper(req.PathParameter(ParamAppId))
	if len(appId) == 0 {
		log.Errorf("[EurekaServer] fail to parse request uri, uri: %s, client: %s, err: %s",
			req.Request.RequestURI, remoteAddr, "service name is empty")
		writePolarisStatusCode(req, api.InvalidServiceName)
		writeHeader(http.StatusBadRequest, rsp)
		return
	}
	registrationRequest := &RegistrationRequest{}
	acceptValue := getParamFromEurekaRequestHeader(req, restful.HEADER_Accept)
	var err error
	if acceptValue == restful.MIME_XML {
		instance := &InstanceInfo{}
		registrationRequest.Instance = instance
		err = req.ReadEntity(&instance)
	} else {
		err = req.ReadEntity(registrationRequest)
	}
	if nil != err {
		log.Errorf("[EUREKA-SERVER] fail to parse instance register request, uri: %s, client: %s, err: %v",
			req.Request.RequestURI, remoteAddr, err)
		writePolarisStatusCode(req, api.ParseException)
		writeHeader(http.StatusBadRequest, rsp)
		return
	}
<<<<<<< HEAD
	if registrationRequest.Instance == nil {
		log.Errorf("[EUREKA-SERVER] fail to parse instance register request, instance content required")
		writePolarisStatusCode(req, api.EmptyRequest)
		writeHeader(http.StatusBadRequest, rsp)
		return
	}
	if registrationRequest.Instance.Port != nil {
		if err = registrationRequest.Instance.Port.convertPortValue(); err != nil {
			log.Errorf("[EUREKA-SERVER] fail to parse instance register request from %s, "+
				"invalid insecure port value, err is %v", remoteAddr, err)
			writePolarisStatusCode(req, api.InvalidInstancePort)
			writeHeader(http.StatusBadRequest, rsp)
			return
		}
		if err = registrationRequest.Instance.Port.convertEnableValue(); err != nil {
			log.Errorf("[EUREKA-SERVER] fail to parse instance register request from %s, "+
				"invalid insecure enable value, err is %v", remoteAddr, err)
			writePolarisStatusCode(req, api.InvalidInstancePort)
			writeHeader(http.StatusBadRequest, rsp)
			return
		}
	}
	if registrationRequest.Instance.SecurePort != nil {
		if err = registrationRequest.Instance.SecurePort.convertPortValue(); err != nil {
			log.Errorf("[EUREKA-SERVER] fail to parse instance register request from %s, "+
				"invalid secure port value, err is %v", remoteAddr, err)
			writePolarisStatusCode(req, api.InvalidInstancePort)
			writeHeader(http.StatusBadRequest, rsp)
			return
		}
		if err = registrationRequest.Instance.SecurePort.convertEnableValue(); err != nil {
			log.Errorf("[EUREKA-SERVER] fail to parse instance register request from %s, "+
				"invalid secure enable value, err is %v", remoteAddr, err)
			writePolarisStatusCode(req, api.InvalidInstancePort)
			writeHeader(http.StatusBadRequest, rsp)
			return
		}
	}
	log.Infof("[EUREKA-SERVER]received instance register request from %s, instId=%s, appId=%s, ipAddr is %s",
=======
	if !checkRegisterRequest(registrationRequest, req, rsp) {
		return
	}
	log.Infof("[EUREKA-SERVER]received instance register request, client: %s, instId: %s, appId: %s, ipAddr: %s",
>>>>>>> 5c9807ed
		remoteAddr, registrationRequest.Instance.InstanceId, appId, registrationRequest.Instance.IpAddr)
	code := h.registerInstances(context.Background(), appId, registrationRequest.Instance)
	if code == api.ExecuteSuccess || code == api.ExistedResource || code == api.SameInstanceRequest {
		log.Infof("[EUREKA-SERVER]instance (instId=%s, appId=%s) has been registered successfully, code is %d",
			registrationRequest.Instance.InstanceId, appId, code)
		writePolarisStatusCode(req, code)
		writeHeader(http.StatusNoContent, rsp)
		return
	}
	log.Errorf("[EUREKA-SERVER]instance (instId=%s, appId=%s) has been registered failed, code is %d",
		registrationRequest.Instance.InstanceId, appId, code)
	writePolarisStatusCode(req, code)
	writeHeader(int(code/1000), rsp)
}

//人工进行状态更新
func (h *EurekaServer) UpdateStatus(req *restful.Request, rsp *restful.Response) {
	remoteAddr := req.Request.RemoteAddr
	appId := req.PathParameter(ParamAppId)
	if len(appId) == 0 {
		log.Errorf("[EurekaServer] fail to parse request uri, uri: %s, client: %s, err: %s",
			req.Request.RequestURI, remoteAddr, "service name is empty")
		writePolarisStatusCode(req, api.InvalidServiceName)
		writeHeader(http.StatusBadRequest, rsp)
		return
	}
	instId := req.PathParameter(ParamInstId)
	if len(instId) == 0 {
		log.Errorf("[EUREKA-SERVER] fail to parse request uri, uri: %s, client: %s, err: %s",
			req.Request.RequestURI, remoteAddr, "instance id is required")
		writePolarisStatusCode(req, api.InvalidInstanceID)
		writeHeader(http.StatusBadRequest, rsp)
		return
	}
	status := req.QueryParameter(ParamValue)
	log.Infof("[EUREKA-SERVER]received instance update request, client: %s, instId: %s, appId: %s, status: %s",
		remoteAddr, instId, appId, status)
	//check status
	if status == StatusUnknown {
		writePolarisStatusCode(req, api.ExecuteSuccess)
		writeHeader(http.StatusOK, rsp)
		return
	}
	code := h.update(context.Background(), appId, instId, status)
	writePolarisStatusCode(req, code)
	if code == api.ExecuteSuccess {
		log.Infof("[EUREKA-SERVER]instance (instId=%s, appId=%s) has been updated successfully", instId, appId)
		writeHeader(http.StatusOK, rsp)
		return
	}
	log.Errorf("[EUREKA-SERVER]instance (instId=%s, appId=%s) has been updated failed, code is %d",
		instId, appId, code)
	if code == api.NotFoundResource {
		writeHeader(http.StatusNotFound, rsp)
		return
	}
	writeHeader(int(code/1000), rsp)
}

// UpdateStatus 关闭强制隔离
func (h *EurekaServer) DeleteStatus(req *restful.Request, rsp *restful.Response) {
	remoteAddr := req.Request.RemoteAddr
	appId := req.PathParameter(ParamAppId)
	if len(appId) == 0 {
		log.Errorf("[EurekaServer] fail to parse request uri, uri: %s, client: %s, err: %s",
			req.Request.RequestURI, remoteAddr, "service name is empty")
		writePolarisStatusCode(req, api.InvalidServiceName)
		writeHeader(http.StatusBadRequest, rsp)
		return
	}
	instId := req.PathParameter(ParamInstId)
	if len(instId) == 0 {
		log.Errorf("[EUREKA-SERVER] fail to parse request uri, uri: %s, client: %s, err: %s",
			req.Request.RequestURI, remoteAddr, "instance id is required")
		writePolarisStatusCode(req, api.InvalidInstanceID)
		writeHeader(http.StatusBadRequest, rsp)
		return
	}

	log.Infof("[EUREKA-SERVER]received instance status delete request, client: %s, instId=%s, appId=%s",
		remoteAddr, instId, appId)

	code := h.update(context.Background(), appId, instId, StatusUp)
	writePolarisStatusCode(req, code)
	if code == api.ExecuteSuccess {
		log.Infof("[EUREKA-SERVER]instance status (instId=%s, appId=%s) has been deleted successfully",
			instId, appId)
		writeHeader(http.StatusOK, rsp)
		return
	}
	log.Errorf("[EUREKA-SERVER]instance status (instId=%s, appId=%s) has been deleted failed, code is %d",
		instId, appId, code)
	if code == api.NotFoundResource {
		writeHeader(http.StatusNotFound, rsp)
		return
	}
	writeHeader(int(code/1000), rsp)
}

//心跳上报
func (h *EurekaServer) RenewInstance(req *restful.Request, rsp *restful.Response) {
	remoteAddr := req.Request.RemoteAddr
	appId := req.PathParameter(ParamAppId)
	if len(appId) == 0 {
		log.Errorf("[EurekaServer] fail to parse request uri, uri: %s, client: %s, err: %s",
			req.Request.RequestURI, remoteAddr, "service name is empty")
		writePolarisStatusCode(req, api.InvalidServiceName)
		writeHeader(http.StatusBadRequest, rsp)
		return
	}
	instId := req.PathParameter(ParamInstId)
	if len(instId) == 0 {
		log.Errorf("[EUREKA-SERVER] fail to parse request uri, uri: %s, client: %s, err: %s",
			req.Request.RequestURI, remoteAddr, "instance id is required")
		writePolarisStatusCode(req, api.InvalidInstanceID)
		writeHeader(http.StatusBadRequest, rsp)
		return
	}
	code := h.renew(context.Background(), appId, instId)
	writePolarisStatusCode(req, code)
	if code == api.ExecuteSuccess || code == api.HeartbeatExceedLimit {
		writeHeader(http.StatusOK, rsp)
		return
	}
	log.Errorf("[EUREKA-SERVER]instance (instId=%s, appId=%s) heartbeat failed, code is %d",
		instId, appId, code)
	if code == api.NotFoundResource {
		writeHeader(http.StatusNotFound, rsp)
		return
	}
	writeHeader(int(code/1000), rsp)
}

//实例反注册
func (h *EurekaServer) CancelInstance(req *restful.Request, rsp *restful.Response) {
	appId := req.PathParameter(ParamAppId)
	remoteAddr := req.Request.RemoteAddr
	if len(appId) == 0 {
		log.Errorf("[EurekaServer] fail to parse request uri, uri: %s, client: %s, err: %s",
			req.Request.RequestURI, remoteAddr, "service name is empty")
		writePolarisStatusCode(req, api.InvalidServiceName)
		writeHeader(http.StatusBadRequest, rsp)
		return
	}
	instId := req.PathParameter(ParamInstId)
	if len(instId) == 0 {
		log.Errorf("[EUREKA-SERVER] fail to parse request uri, uri: %s, client: %s, err: %s",
			req.Request.RequestURI, remoteAddr, "instance id is required")
		writePolarisStatusCode(req, api.InvalidInstanceID)
		writeHeader(http.StatusBadRequest, rsp)
		return
	}
	log.Infof("[EUREKA-SERVER]received instance deregistered request, client: %s, instId: %s, appId: %s",
		remoteAddr, instId, appId)
	code := h.deregisterInstance(context.Background(), appId, instId)
	writePolarisStatusCode(req, code)
	if code == api.ExecuteSuccess || code == api.NotFoundResource || code == api.SameInstanceRequest {
		writeHeader(http.StatusOK, rsp)
		log.Infof("[EUREKA-SERVER]instance (instId=%s, appId=%s) has been deregistered successfully, code is %d",
			instId, appId, code)
		return
	}
	log.Errorf("[EUREKA-SERVER]instance (instId=%s, appId=%s) has been deregistered failed, code is %d",
		instId, appId, code)
	writeHeader(int(code/1000), rsp)
}

func getParamFromEurekaRequestHeader(req *restful.Request, headerName string) string {
	headerValue := req.HeaderParameter(headerName)
	if len(headerValue) > 0 {
		return headerValue
	} else {
		headerValue = req.HeaderParameter(strings.ToLower(headerName))
		return headerValue
	}

}<|MERGE_RESOLUTION|>--- conflicted
+++ resolved
@@ -203,9 +203,9 @@
 //增量拉取服务实例信息
 func (h *EurekaServer) GetDeltaApplications(req *restful.Request, rsp *restful.Response) {
 	appsRespCache := h.worker.GetDeltaApps()
-	if appsRespCache == nil {
+	if nil == appsRespCache {
 		ctx := h.worker.StartWorker()
-		if ctx != nil {
+		if nil != ctx {
 			<-ctx.Done()
 		}
 		appsRespCache = h.worker.GetDeltaApps()
@@ -295,52 +295,10 @@
 		writeHeader(http.StatusBadRequest, rsp)
 		return
 	}
-<<<<<<< HEAD
-	if registrationRequest.Instance == nil {
-		log.Errorf("[EUREKA-SERVER] fail to parse instance register request, instance content required")
-		writePolarisStatusCode(req, api.EmptyRequest)
-		writeHeader(http.StatusBadRequest, rsp)
-		return
-	}
-	if registrationRequest.Instance.Port != nil {
-		if err = registrationRequest.Instance.Port.convertPortValue(); err != nil {
-			log.Errorf("[EUREKA-SERVER] fail to parse instance register request from %s, "+
-				"invalid insecure port value, err is %v", remoteAddr, err)
-			writePolarisStatusCode(req, api.InvalidInstancePort)
-			writeHeader(http.StatusBadRequest, rsp)
-			return
-		}
-		if err = registrationRequest.Instance.Port.convertEnableValue(); err != nil {
-			log.Errorf("[EUREKA-SERVER] fail to parse instance register request from %s, "+
-				"invalid insecure enable value, err is %v", remoteAddr, err)
-			writePolarisStatusCode(req, api.InvalidInstancePort)
-			writeHeader(http.StatusBadRequest, rsp)
-			return
-		}
-	}
-	if registrationRequest.Instance.SecurePort != nil {
-		if err = registrationRequest.Instance.SecurePort.convertPortValue(); err != nil {
-			log.Errorf("[EUREKA-SERVER] fail to parse instance register request from %s, "+
-				"invalid secure port value, err is %v", remoteAddr, err)
-			writePolarisStatusCode(req, api.InvalidInstancePort)
-			writeHeader(http.StatusBadRequest, rsp)
-			return
-		}
-		if err = registrationRequest.Instance.SecurePort.convertEnableValue(); err != nil {
-			log.Errorf("[EUREKA-SERVER] fail to parse instance register request from %s, "+
-				"invalid secure enable value, err is %v", remoteAddr, err)
-			writePolarisStatusCode(req, api.InvalidInstancePort)
-			writeHeader(http.StatusBadRequest, rsp)
-			return
-		}
-	}
-	log.Infof("[EUREKA-SERVER]received instance register request from %s, instId=%s, appId=%s, ipAddr is %s",
-=======
 	if !checkRegisterRequest(registrationRequest, req, rsp) {
 		return
 	}
 	log.Infof("[EUREKA-SERVER]received instance register request, client: %s, instId: %s, appId: %s, ipAddr: %s",
->>>>>>> 5c9807ed
 		remoteAddr, registrationRequest.Instance.InstanceId, appId, registrationRequest.Instance.IpAddr)
 	code := h.registerInstances(context.Background(), appId, registrationRequest.Instance)
 	if code == api.ExecuteSuccess || code == api.ExistedResource || code == api.SameInstanceRequest {
