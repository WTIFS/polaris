/**
 * Tencent is pleased to support the open source community by making Polaris available.
 *
 * Copyright (C) 2019 THL A29 Limited, a Tencent company. All rights reserved.
 *
 * Licensed under the BSD 3-Clause License (the "License");
 * you may not use this file except in compliance with the License.
 * You may obtain a copy of the License at
 *
 * https://opensource.org/licenses/BSD-3-Clause
 *
 * Unless required by applicable law or agreed to in writing, software distributed
 * under the License is distributed on an "AS IS" BASIS, WITHOUT WARRANTIES OR
 * CONDITIONS OF ANY KIND, either express or implied. See the License for the
 * specific language governing permissions and limitations under the License.
 */

package api

import (
	"runtime"
	"sync"
	"time"

	apisecurity "github.com/polarismesh/specification/source/go/api/v1/security"
	apiservice "github.com/polarismesh/specification/source/go/api/v1/service_manage"
	apitraffic "github.com/polarismesh/specification/source/go/api/v1/traffic_manage"

	"github.com/polarismesh/polaris/common/metrics"
	"github.com/polarismesh/polaris/common/model"
	"github.com/polarismesh/polaris/store"
)

const (
	// NamespaceName cache name
	NamespaceName = "namespace"
	// ServiceName
	ServiceName = "service"
	// InstanceName instance name
	InstanceName = "instance"
	// L5Name l5 name
	L5Name = "l5"
	// RoutingConfigName router config name
	RoutingConfigName = "routingConfig"
	// RateLimitConfigName rate limit config name
	RateLimitConfigName = "rateLimitConfig"
	// CircuitBreakerName circuit breaker config name
	CircuitBreakerName = "circuitBreakerConfig"
	// FaultDetectRuleName fault detect config name
	FaultDetectRuleName = "faultDetectRule"
	// ConfigGroupCacheName config group config name
	ConfigGroupCacheName = "configGroup"
	// ConfigFileCacheName config file config name
	ConfigFileCacheName = "configFile"
	// ClientName client cache name
	ClientName = "client"
	// UsersName user data config name
	UsersName = "users"
	// StrategyRuleName strategy rule config name
	StrategyRuleName = "strategyRule"
)

type CacheIndex int

const (
	// CacheNamespace int = iota
	// CacheBusiness
	CacheService CacheIndex = iota
	CacheInstance
	CacheRoutingConfig
	CacheCL5
	CacheRateLimit
	CacheCircuitBreaker
	CacheUser
	CacheAuthStrategy
	CacheNamespace
	CacheClient
	CacheConfigFile
	CacheFaultDetector
	CacheConfigGroup

	CacheLast
)

// Cache 缓存接口
type Cache interface {
	// Initialize
	Initialize(c map[string]interface{}) error
	// AddListener 添加
	AddListener(listeners []Listener)
	// Update .
	Update() error
	// Clear .
	Clear() error
	// Name .
	Name() string
	// Close .
	Close() error
}

// CacheManager
type CacheManager interface {
	// GetCacher
	GetCacher(cacheIndex CacheIndex) Cache
	// RegisterCacher
	RegisterCacher(cacheIndex CacheIndex, item Cache)
}

type (
	// NamespaceCache 命名空间的 Cache 接口
	NamespaceCache interface {
		Cache
		// GetNamespace
		GetNamespace(id string) *model.Namespace
		// GetNamespacesByName
		GetNamespacesByName(names []string) []*model.Namespace
		// GetNamespaceList
		GetNamespaceList() []*model.Namespace
	}
)

type (
	// ServiceIterProc 迭代回调函数
	ServiceIterProc func(key string, value *model.Service) (bool, error)

	// ServiceArgs 服务查询条件
	ServiceArgs struct {
		// Filter 普通服务字段条件
		Filter map[string]string
		// Metadata 元数据条件
		Metadata map[string]string
		// SvcIds 是否按照服务的ID进行等值查询
		SvcIds map[string]struct{}
		// WildName 是否进行名字的模糊匹配
		WildName bool
		// WildBusiness 是否进行业务的模糊匹配
		WildBusiness bool
		// WildNamespace 是否进行命名空间的模糊匹配
		WildNamespace bool
		// Namespace 条件中的命名空间
		Namespace string
		// Name 条件中的服务名
		Name string
		// EmptyCondition 是否是空条件，即只需要从所有服务或者某个命名空间下面的服务，进行不需要匹配的遍历，返回前面的服务即可
		EmptyCondition bool
	}

	// ServiceCache 服务数据缓存接口
	ServiceCache interface {
		Cache
		// GetNamespaceCntInfo Return to the service statistics according to the namespace,
		// 	the count statistics and health instance statistics
		GetNamespaceCntInfo(namespace string) model.NamespaceServiceCount
		// GetAllNamespaces Return all namespaces
		GetAllNamespaces() []string
		// GetServiceByID According to ID query service information
		GetServiceByID(id string) *model.Service
		// GetServiceByName Inquiry service information according to service name
		GetServiceByName(name string, namespace string) *model.Service
		// IteratorServices Iterative Cache Service Information
		IteratorServices(iterProc ServiceIterProc) error
		// CleanNamespace Clear the cache of NameSpace
		CleanNamespace(namespace string)
		// GetServicesCount Get the number of services in the cache
		GetServicesCount() int
		// GetServiceByCl5Name Get the corresponding SID according to CL5name
		GetServiceByCl5Name(cl5Name string) *model.Service
		// GetServicesByFilter Serving the service filtering in the cache through Filter
		GetServicesByFilter(serviceFilters *ServiceArgs,
			instanceFilters *store.InstanceArgs, offset, limit uint32) (uint32, []*model.EnhancedService, error)
		// ListServices get service list and revision by namespace
		ListServices(ns string) (string, []*model.Service)
		// ListAllServices get all service and revision
		ListAllServices() (string, []*model.Service)
		// ListServiceAlias list service link alias list
		ListServiceAlias(namespace, name string) []*model.Service
		// GetAliasFor get alias reference service info
		GetAliasFor(name string, namespace string) *model.Service
		// GetRevisionWorker .
		GetRevisionWorker() ServiceRevisionWorker
	}

	// ServiceRevisionWorker
	ServiceRevisionWorker interface {
		// Notify
		Notify(serviceID string, valid bool)
		// GetServiceRevisionCount
		GetServiceRevisionCount() int
		// GetServiceInstanceRevision
		GetServiceInstanceRevision(serviceID string) string
	}
)

type (
	// InstanceIterProc instance iter proc func
	InstanceIterProc func(key string, value *model.Instance) (bool, error)

	// InstanceCache 实例相关的缓存接口
	InstanceCache interface {
		// Cache 公共缓存接口
		Cache
		// GetInstance 根据实例ID获取实例数据
		GetInstance(instanceID string) *model.Instance
		// GetInstancesByServiceID 根据服务名获取实例，先查找服务名对应的服务ID，再找实例列表
		GetInstancesByServiceID(serviceID string) []*model.Instance
		// IteratorInstances 迭代
		IteratorInstances(iterProc InstanceIterProc) error
		// IteratorInstancesWithService 根据服务ID进行迭代
		IteratorInstancesWithService(serviceID string, iterProc InstanceIterProc) error
		// GetInstancesCount 获取instance的个数
		GetInstancesCount() int
		// GetInstancesCountByServiceID 根据服务ID获取实例数
		GetInstancesCountByServiceID(serviceID string) model.InstanceCount
		// GetServicePorts 根据服务ID获取端口号
		GetServicePorts(serviceID string) []*model.ServicePort
		// GetInstanceLabels Get the label of all instances under a service
		GetInstanceLabels(serviceID string) *apiservice.InstanceLabels
		// QueryInstances query instance for OSS
		QueryInstances(filter, metaFilter map[string]string, offset, limit uint32) (uint32, []*model.Instance, error)
	}
)

type (
	// FaultDetectCache  fault detect rule cache service
	FaultDetectCache interface {
		Cache
		// GetFaultDetectConfig 根据ServiceID获取探测配置
		GetFaultDetectConfig(svcName string, namespace string) *model.ServiceWithFaultDetectRules
	}
)

type (
	// RoutingArgs Routing rules query parameters
	RoutingArgs struct {
		// Filter extend filter params
		Filter map[string]string
		// ID route rule id
		ID string
		// Name route rule name
		Name string
		// Service service name
		Service string
		// Namespace namesapce
		Namespace string
		// SourceService source service name
		SourceService string
		// SourceNamespace source service namespace
		SourceNamespace string
		// DestinationService destination service name
		DestinationService string
		// DestinationNamespace destination service namespace
		DestinationNamespace string
		// Enable
		Enable *bool
		// Offset
		Offset uint32
		// Limit
		Limit uint32
		// OrderField Sort field
		OrderField string
		// OrderType Sorting rules
		OrderType string
	}

	// RouterRuleIterProc Method definition of routing rules
	RouterRuleIterProc func(key string, value *model.ExtendRouterConfig)

	// RoutingConfigCache Cache interface configured by routing
	RoutingConfigCache interface {
		Cache
		// GetRouterConfig Obtain routing configuration based on serviceid
		GetRouterConfig(id, service, namespace string) (*apitraffic.Routing, error)
		// GetRouterConfig Obtain routing configuration based on serviceid
		GetRouterConfigV2(id, service, namespace string) (*apitraffic.Routing, error)
		// GetRoutingConfigCount Get the total number of routing configuration cache
		GetRoutingConfigCount() int
		// QueryRoutingConfigsV2 Query Route Configuration List
		QueryRoutingConfigsV2(args *RoutingArgs) (uint32, []*model.ExtendRouterConfig, error)
		// ListRouterRule list all router rule
		ListRouterRule(service, namespace string) []*model.ExtendRouterConfig
		// IsConvertFromV1 Whether the current routing rules are converted from the V1 rule
		IsConvertFromV1(id string) (string, bool)
		// IteratorRouterRule iterator router rule
		IteratorRouterRule(iterProc RouterRuleIterProc)
	}
)

type (
	// RateLimitRuleArgs ratelimit rules query parameters
	RateLimitRuleArgs struct {
		// Filter extend filter params
		Filter map[string]string
		// ID route rule id
		ID string
		// Name route rule name
		Name string
		// Service service name
		Service string
		// Namespace namesapce
		Namespace string
		// Disable *bool
		Disable *bool
		// Offset
		Offset uint32
		// Limit
		Limit uint32
		// OrderField Sort field
		OrderField string
		// OrderType Sorting rules
		OrderType string
	}

	// RateLimitIterProc rate limit iter func
	RateLimitIterProc func(rateLimit *model.RateLimit)

	// RateLimitCache rateLimit的cache接口
	RateLimitCache interface {
		Cache
		// GetRateLimit 根据serviceID进行迭代回调
		IteratorRateLimit(rateLimitIterProc RateLimitIterProc)
		// GetRateLimitRules 根据serviceID获取限流数据
		GetRateLimitRules(serviceKey model.ServiceKey) ([]*model.RateLimit, string)
		// QueryRateLimitRules
		QueryRateLimitRules(args RateLimitRuleArgs) (uint32, []*model.RateLimit, error)
		// GetRateLimitsCount 获取限流规则总数
		GetRateLimitsCount() int
	}
)

type (
	// L5Cache L5的cache接口
	L5Cache interface {
		Cache
		// GetRouteByIP 根据IP获取访问关系
		GetRouteByIP(ip uint32) []*model.Route
		// CheckRouteExisted 检查IP对应的SID是否存在访问关系
		CheckRouteExisted(ip uint32, modID uint32, cmdID uint32) bool
		// GetPolicy 获取有状态路由信息policy
		GetPolicy(modID uint32) *model.Policy
		// GetSection 获取有状态路由信息policy
		GetSection(modeID uint32) []*model.Section
		// GetIPConfig 获取IpConfig
		GetIPConfig(ip uint32) *model.IPConfig
	}
)

type (
	// CircuitBreakerCache  circuitBreaker配置的cache接口
	CircuitBreakerCache interface {
		Cache
		// GetCircuitBreakerConfig 根据ServiceID获取熔断配置
		GetCircuitBreakerConfig(svcName string, namespace string) *model.ServiceWithCircuitBreakerRules
	}
)

type (
	BaseConfigArgs struct {
		// Namespace
		Namespace string
		// Group
		Group string
		// Offset
		Offset uint32
		// Limit
		Limit uint32
		// OrderField Sort field
		OrderField string
		// OrderType Sorting rules
		OrderType string
	}

	ConfigFileArgs struct {
		BaseConfigArgs
		FileName string
		Metadata map[string]string
	}

	ConfigReleaseArgs struct {
		BaseConfigArgs
		// FileName
		FileName string
		// ReleaseName
		ReleaseName string
		// OnlyActive
		OnlyActive bool
		// Metadata
		Metadata map[string]string
		// NoPage
		NoPage bool
	}

	// ConfigGroupArgs
	ConfigGroupArgs struct {
		Namespace  string
		Name       string
		Business   string
		Department string
		Metadata   map[string]string
		Offset     uint32
		Limit      uint32
		// OrderField Sort field
		OrderField string
		// OrderType Sorting rules
		OrderType string
	}

	// ConfigGroupCache file cache
	ConfigGroupCache interface {
		Cache
		// GetGroupByName
		GetGroupByName(namespace, name string) *model.ConfigFileGroup
		// GetGroupByID
		GetGroupByID(id uint64) *model.ConfigFileGroup
		// Query
		Query(args *ConfigGroupArgs) (uint32, []*model.ConfigFileGroup, error)
	}

	// ConfigFileCache file cache
	ConfigFileCache interface {
		Cache
		// GetActiveRelease
		GetGroupActiveReleases(namespace, group string) ([]*model.ConfigFileRelease, string)
		// GetActiveRelease
		GetActiveRelease(namespace, group, fileName string) *model.ConfigFileRelease
		// GetRelease
		GetRelease(key model.ConfigFileReleaseKey) *model.ConfigFileRelease
		// QueryReleases
		QueryReleases(args *ConfigReleaseArgs) (uint32, []*model.SimpleConfigFileRelease, error)
	}
)

type (
	// UserCache User information cache
	UserCache interface {
		Cache
		// GetAdmin 获取管理员信息
		GetAdmin() *model.User
		// GetUserByID
		GetUserByID(id string) *model.User
		// GetUserByName
		GetUserByName(name, ownerName string) *model.User
		// GetUserGroup
		GetGroup(id string) *model.UserGroupDetail
		// IsUserInGroup 判断 userid 是否在对应的 group 中
		IsUserInGroup(userId, groupId string) bool
		// IsOwner
		IsOwner(id string) bool
		// GetUserLinkGroupIds
		GetUserLinkGroupIds(id string) []string
	}

	// StrategyCache is a cache for strategy rules.
	StrategyCache interface {
		Cache
		// GetStrategyDetailsByUID
		GetStrategyDetailsByUID(uid string) []*model.StrategyDetail
		// GetStrategyDetailsByGroupID returns all strategy details of a group.
		GetStrategyDetailsByGroupID(groupId string) []*model.StrategyDetail
		// IsResourceLinkStrategy 该资源是否关联了鉴权策略
		IsResourceLinkStrategy(resType apisecurity.ResourceType, resId string) bool
		// IsResourceEditable 判断该资源是否可以操作
		IsResourceEditable(principal model.Principal, resType apisecurity.ResourceType, resId string) bool
		// ForceSync 强制同步鉴权策略到cache (串行)
		ForceSync() error
	}
)

type (

	// ClientIterProc client iter proc func
	ClientIterProc func(key string, value *model.Client) bool

	// ClientCache 客户端的 Cache 接口
	ClientCache interface {
		Cache
		// GetClient get client
		GetClient(id string) *model.Client
		// IteratorClients 迭代
		IteratorClients(iterProc ClientIterProc)
		// GetClientsByFilter Query client information
		GetClientsByFilter(filters map[string]string, offset, limit uint32) (uint32, []*model.Client, error)
	}
)

var (
	// DefaultTimeDiff default time diff
	DefaultTimeDiff = -5 * time.Second
)

const (
	// FetchFromLastFetchTime 获取上次缓存更新时间到现在期间的增量更新
	FetchFromLastFetchTime = "fromLastFetchTime"
	// FetchFromLastMtime 获取最近一次数据修改时间到现在期间的增量更新
	FetchFromLastMtime = "fromLastModifyTime"
)

// BaseCache 对于 Cache 中的一些 func 做统一实现，避免重复逻辑
type BaseCache struct {
	lock sync.RWMutex
	// firstUpdate Whether the cache is loaded for the first time
	// this field can only make value on exec initialize/clean, and set it to false on exec update
<<<<<<< HEAD
	firstUpdate bool
	s           store.Store
	// lastFetchTime 上次缓存刷新时间
=======
	firstUpdate   bool
	s             store.Store
>>>>>>> 97e30665
	lastFetchTime int64
	// lastMtimes 数据最近一次修改时间
	lastMtimes map[string]time.Time
	// fetchStartTimeType 增量更新时，从 store 层查询数据的起始时间类型
	fetchStartTimeType string
	Manager            *ListenerManager
	CacheMgr           CacheManager
}

func NewBaseCache(s store.Store, cacheMgr CacheManager) *BaseCache {
	c := &BaseCache{
		s:        s,
		CacheMgr: cacheMgr,
	}

	c.initialize()
	return c
}

func (bc *BaseCache) initialize() {
	bc.lock.Lock()
	defer bc.lock.Unlock()

	bc.lastFetchTime = 1
	bc.firstUpdate = true
	bc.Manager = NewListenerManager()
	bc.lastMtimes = map[string]time.Time{}
}

// InitBaseOptions 初始化通用配置选项
func (bc *BaseCache) InitBaseOptions(options map[string]any) {
	// 增量更新时，从 store 层查询数据的起始时间类型
	bc.fetchStartTimeType, _ = options["fetchStartTimeType"].(string)
}

// GetFetchStartTimeType
func (bc *BaseCache) GetFetchStartTimeType() string {
	return bc.fetchStartTimeType
}

var (
	zeroTime = time.Unix(0, 0)
)

func (bc *BaseCache) ResetLastMtime(label string) {
	bc.lock.Lock()
	defer bc.lock.Unlock()
	bc.lastMtimes[label] = time.Unix(0, 0)
}

func (bc *BaseCache) ResetLastFetchTime() {
	bc.lock.Lock()
	defer bc.lock.Unlock()
	bc.lastFetchTime = 1
}

func (bc *BaseCache) LastMtime(label string) time.Time {
	bc.lock.RLock()
	defer bc.lock.RUnlock()
	v, ok := bc.lastMtimes[label]
	if ok {
		return v
	}

	return time.Unix(0, 0)
}

func (bc *BaseCache) LastFetchTime() time.Time {
	lastTime := time.Unix(bc.lastFetchTime, 0)
	// 由于存在主从同步延迟的情况，稍微拉长一点查询时间范围，扣除几秒
	tmp := lastTime.Add(DefaultTimeDiff)
	// 如果 lastTime 为 0，会导致 tmp 被扣为负数，此时返回原值
	if zeroTime.After(tmp) {
		return lastTime
	}
	// 否则返回扣减后的值
	return tmp
}

// OriginLastFetchTime only for test
func (bc *BaseCache) OriginLastFetchTime() time.Time {
	lastTime := time.Unix(bc.lastFetchTime, 0)
	return lastTime
}

func (bc *BaseCache) IsFirstUpdate() bool {
	return bc.firstUpdate
}

// update
func (bc *BaseCache) DoCacheUpdate(name string, executor func() (map[string]time.Time, int64, error)) error {
	if bc.IsFirstUpdate() {
		log.Infof("[Cache][%s] begin run cache update work", name)
	}

	curStoreTime, err := bc.s.GetUnixSecond(0)
	if err != nil {
		curStoreTime = bc.lastFetchTime
		log.Warnf("[Cache][%s] get store timestamp fail, skip update lastMtime, err : %v", name, err)
	}
	defer func() {
		if err := recover(); err != nil {
			var buf [4086]byte
			n := runtime.Stack(buf[:], false)
			log.Errorf("[Cache][%s] run cache update panic: %+v, stack\n%s\n", name, err, string(buf[:n]))
		} else {
			bc.lastFetchTime = curStoreTime
		}
	}()

	start := time.Now()
	lastMtimes, total, err := executor()
	if err != nil {
		return err
	}

	bc.lock.Lock()
	defer bc.lock.Unlock()
	if len(lastMtimes) != 0 {
		if len(bc.lastMtimes) != 0 {
			for label, lastMtime := range lastMtimes {
				preLastMtime := bc.lastMtimes[label]
				log.Infof("[Cache][%s] lastFetchTime %s, lastMtime update from %s to %s",
					label, time.Unix(bc.lastFetchTime, 0), preLastMtime, lastMtime)
			}
		}
		bc.lastMtimes = lastMtimes
	}

	if total >= 0 {
		metrics.RecordCacheUpdateCost(time.Since(start), name, total)
	}
	bc.firstUpdate = false
	return nil
}

func (bc *BaseCache) Clear() {
	bc.lock.Lock()
	defer bc.lock.Unlock()
	bc.lastMtimes = make(map[string]time.Time)
	bc.lastFetchTime = 1
	bc.firstUpdate = true
}

// AddListener 添加
func (bc *BaseCache) AddListener(listeners []Listener) {
	bc.lock.Lock()
	defer bc.lock.Unlock()
	bc.Manager.Append(listeners...)
}

func (bc *BaseCache) Close() error {
	return nil
}<|MERGE_RESOLUTION|>--- conflicted
+++ resolved
@@ -499,14 +499,9 @@
 	lock sync.RWMutex
 	// firstUpdate Whether the cache is loaded for the first time
 	// this field can only make value on exec initialize/clean, and set it to false on exec update
-<<<<<<< HEAD
 	firstUpdate bool
 	s           store.Store
-	// lastFetchTime 上次缓存刷新时间
-=======
-	firstUpdate   bool
-	s             store.Store
->>>>>>> 97e30665
+	// lastFetchTime 上次缓存获取（刷新）时间
 	lastFetchTime int64
 	// lastMtimes 数据最近一次修改时间
 	lastMtimes map[string]time.Time
