/**
 * Tencent is pleased to support the open source community by making Polaris available.
 *
 * Copyright (C) 2019 THL A29 Limited, a Tencent company. All rights reserved.
 *
 * Licensed under the BSD 3-Clause License (the "License");
 * you may not use this file except in compliance with the License.
 * You may obtain a copy of the License at
 *
 * https://opensource.org/licenses/BSD-3-Clause
 *
 * Unless required by applicable law or agreed to in writing, software distributed
 * under the License is distributed on an "AS IS" BASIS, WITHOUT WARRANTIES OR
 * CONDITIONS OF ANY KIND, either express or implied. See the License for the
 * specific language governing permissions and limitations under the License.
 */

package cache

import "time"

// Config 缓存配置
type Config struct {
<<<<<<< HEAD
	// Open 是否开启本地缓存功能
	Open bool `yaml:"open"`
	// DiffTime 缓存刷新时，拉取的是拉取间隔时间内的增量更新。可以通过该字段设置拉取更长时间范围，应对服务器时钟回拨和数据库延迟场景
	DiffTime time.Duration `yaml:"diffTime"`
	// RefreshInterval 缓存刷新间隔
	RefreshInterval time.Duration `yaml:"refreshInterval"`
	// Resources 缓存条目详细配置
=======
	// Open 是否启用缓存
	Open bool `yaml:"open"`
	// DiffTime 设置拉取时间范围, [T1 - abs(DiffTime), T1]
	DiffTime time.Duration `yaml:"diffTime"`
	// Resources 设置那些资源需要使用缓存
>>>>>>> cb73dabf
	Resources []ConfigEntry `yaml:"resources"`
}

// ConfigEntry 单个缓存资源配置
type ConfigEntry struct {
	Name   string                 `yaml:"name"`
	Option map[string]interface{} `yaml:"option"`
}

var (
	config *Config
)

// SetCacheConfig 设置缓存配置
func SetCacheConfig(conf *Config) {
	config = conf
}<|MERGE_RESOLUTION|>--- conflicted
+++ resolved
@@ -21,21 +21,13 @@
 
 // Config 缓存配置
 type Config struct {
-<<<<<<< HEAD
 	// Open 是否开启本地缓存功能
 	Open bool `yaml:"open"`
-	// DiffTime 缓存刷新时，拉取的是拉取间隔时间内的增量更新。可以通过该字段设置拉取更长时间范围，应对服务器时钟回拨和数据库延迟场景
+	// DiffTime 设置拉取时间范围, [T1 - abs(DiffTime), T1]。缓存刷新时，拉取的是拉取间隔时间内的增量更新。可以通过该字段设置拉取更长时间范围，应对服务器时钟回拨和数据库延迟场景
 	DiffTime time.Duration `yaml:"diffTime"`
 	// RefreshInterval 缓存刷新间隔
 	RefreshInterval time.Duration `yaml:"refreshInterval"`
-	// Resources 缓存条目详细配置
-=======
-	// Open 是否启用缓存
-	Open bool `yaml:"open"`
-	// DiffTime 设置拉取时间范围, [T1 - abs(DiffTime), T1]
-	DiffTime time.Duration `yaml:"diffTime"`
-	// Resources 设置那些资源需要使用缓存
->>>>>>> cb73dabf
+	// Resources 设置哪些资源需要使用缓存，及其配置选项
 	Resources []ConfigEntry `yaml:"resources"`
 }
 
