--- conflicted
+++ resolved
@@ -21,14 +21,6 @@
 	"context"
 	"fmt"
 	"time"
-<<<<<<< HEAD
-
-	"github.com/golang/protobuf/ptypes/wrappers"
-	"github.com/polarismesh/polaris-server/cache"
-	commontime "github.com/polarismesh/polaris-server/common/time"
-	"github.com/polarismesh/polaris-server/store"
-=======
->>>>>>> 97ed9f86
 
 	"github.com/golang/protobuf/ptypes/wrappers"
 	"go.uber.org/zap"
@@ -399,15 +391,8 @@
 	return res
 }
 
-<<<<<<< HEAD
-/**
- * GetServicesCount 查询服务总数
- */
-func (s *Server) GetServicesCount(ctx context.Context) *api.BatchQueryResponse {
-=======
 // GetServicesCount 查询服务总数
 func (s *Server) GetServicesCount() *api.BatchQueryResponse {
->>>>>>> 97ed9f86
 	count, err := s.storage.GetServicesCount()
 	if err != nil {
 		log.Errorf("[Server][Service][Count] get service count storage err: %s", err.Error())
